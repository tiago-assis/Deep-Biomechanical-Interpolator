--- conflicted
+++ resolved
@@ -1,169 +1,139 @@
-# Deep Biomechanically-Guided Interpolation for Keypoint-Based Brain Shift Registration
-
-<<<<<<< HEAD
-This repository provides the implementation for interpolating and predicting biomechanically-corrected displacement fields, as described in Section 2.4 of our paper: [Deep Biomechanically-Guided Interpolation for Keypoint-Based Brain Shift Registration]().
-=======
-This repository provides the implementation for interpolating and predicting biomechanically-corrected displacement fields, as described in Section 2.4 of our paper: [Deep Biomechanically-Guided Interpolation for Keypoint-Based Brain Shift Registration](https://www.arxiv.org/abs/2508.13762).
->>>>>>> 067c89c5
-
-The code for the synthetic ground truth generation pipeline will be made available in a future release.
-
-\
-Accurate compensation of brain shift is critical for maintaining the reliability of neuronavigation during neurosurgery. This work proposes a novel deep learning framework that estimates dense, physically plausible brain deformations from sparse matched keypoints. We first generate a large dataset of synthetic brain deformations using biomechanical simulations. Then, a residual 3D U-Net is trained to refine standard interpolation estimates into biomechanically guided deformations. Experiments on a large set of simulated displacement fields demonstrate that our method significantly outperforms classical interpolators, reducing the mean square error while introducing negligible computational overhead at inference time.
-
-## Framework Overview
-The core of our method is a deep, biomechanically guided interpolator that refines an initial displacement field.
-
-The process to train the model was performed as follows:
-
-  1. **Synthetic Data Generation**: We generate a large dataset of realistic, synthetic brain deformations using biomechanical simulations based on the UPENN-GBM dataset. This simulates brain deformations caused by gravity and tissue resection.
-
-  2. **Keypoint Extraction**: Sparse matched keypoints are simulated. Keypoints are extracted from the preoperative MRI using 3D SIFT-Rank, and their corresponding displacement vectors are retrieved from the ground-truth synthetic deformation fields.
-
-  3. **Deep Interpolation**:
-
-        - An initial dense displacement field is created from the sparse keypoints using a standard interpolation method (e.g., Linear or Thin Plate Spline).
-
-        - A residual 3D U-Net takes the preoperative MRI and the initial displacement field as input.
-
-        - The network is trained to predict a residual displacement field, which refines the initial estimate to be more physically plausible and accurate.
-
-        - The model is trained with a voxel-wise error loss and a Jacobian-based regularization loss to encourage smooth deformations.
-
-![Overview of the proposed framework](assets/framework_pipeline.png)
-**Fig 1.** Overview of our training framework. The synthetic ground truth generation pipeline is depicted with green arrows. The pipeline depicted with blue arrows shows the interpolation of sparse matched keypoint displacements and correction to a biomechanically plausible dense displacement field with a 3D residual U-Net.
-
-## Citation
-
-If this work is useful to you, please consider citing the original paper!
-```
-<<<<<<< HEAD
-@misc{assis2025deepbiomechanicallyguidedinterpolationkeypointbased,
-      title={Deep Biomechanically-Guided Interpolation for Keypoint-Based Brain Shift Registration}, 
-      author={Tiago Assis and Ines P. Machado and Benjamin Zwick and Nuno C. Garcia and Reuben Dorent},
-      year={2025},
-      eprint={2508.13762},
-      archivePrefix={arXiv},
-      primaryClass={eess.IV},
-      url={https://arxiv.org/abs/2508.13762}, 
-=======
-@article{assis2025deep,
-  title={Deep Biomechanically-Guided Interpolation for Keypoint-Based Brain Shift Registration},
-  author={Assis, Tiago and Machado, Ines P and Zwick, Benjamin and Garcia, Nuno C and Dorent, Reuben},
-  journal={arXiv preprint arXiv:2508.13762},
-  year={2025}
->>>>>>> 067c89c5
-}
-```
-
-## Installation
-
-You can clone this repository using:
-```
-git clone https://github.com/tiago-assis/Deep-Biomechanical-Interpolator.git
-cd Deep-Biomechanical-Interpolator
-```
-
-## Requirements
-| | | |
-|----------|------|-|
-| Python 3.9+ | PyTorch | NumPy |
-| MONAI  | SimpleITK | scikit-learn |
-| SciPy | NiBabel | pynrrd |
-| natsort | tqdm | Matplotlib |
-
-PyTorch 2.7 with CUDA 12.4+ was tested on NVIDIA RTX 4080 16GB and NVIDIA A100 40/80GB.
-
- \
-Install dependencies using:
-```
-pip install -r requirements.txt
-```
-
-## Training
-<<<<<<< HEAD
-To reproduce the training done in this work, you will be required to download our custom dataset [NeuriPhy]() (TBD) that comprises: preoperative MRI data, brain and tumor segmentations, extracted keypoints, and biomechanically simulated deformation fields.
-=======
-To reproduce the training done in this work, you will be required to download our custom dataset [NeuriPhy](https://zenodo.org/records/15381866) (TBD) that comprises: preoperative MRI data, brain and tumor segmentations, extracted keypoints, and biomechanically simulated deformation fields.
->>>>>>> 067c89c5
-
-\
-You can then set up the training configuration file and run the following script:
-```
-python train.py --configs /your/configs.json
-```
-
-The training script is highly modular, allowing the configuration of several aspects of the pipeline. The allowed arguments for configuring the `train.py` script are described in detail here -> ![assets/config_arguments.md](assets/config_arguments.md).
-
-## Inference with your own data!
-To run a pre-trained model, please download the weights in ![checkpoints](checkpoints/).
-
-\
-Three approaches can then be taken:
-
-**1.** You have access to an initial displacement field and want to run the model for **displacement field correction** only. This displacement must be in H5 or NPZ format.
-
-Example script:
-```
-python inference.py \
-  -p /path/to/preoperative/scan.nii.gz \
-  -i /path/to/initial/displacement/field.h5 \
-  -d cuda \
-  -o /path/to/output/directory
-```
-
-\
-**2.** You have access to matched keypoints and their respective sparse displacements and want the framework to (1) **interpolate** and then (2) predict a **corrected** dense displacement field.
-- A text file with keypoint coordinates and displacement vectors should be provided.
-  - The coordinates should be in voxel space.
-  - The file should follow the format: `x, y, z, disp_x, disp_y, disp_z`
-- Linear or thin plate spline interpolation modes should be chosen
-
-Example script:
-```
-python inference.py \
-  -p /path/to/preoperative/scan.nii.gz \
-  -k /path/to/keypoints/and/displacements.csv \
-  -m linear \
-  -d cuda \
-  -o /path/to/output/directory/
-```
-
-\
-**3.** You can directly **integrate the model into your code** as an interpolation step by importing the relevant classes (see [inference.py](https://github.com/tiago-assis/Deep-Biomechanical-Interpolator/blob/98ddf63f312ff566c580280626d2f248cba2faa9/inference.py#L106)) and feeding the model a concatenated (4,D,H,W) tensor, including the normalized preoperative ceT1 MRI (1,D,H,W) and initial displacement vector field (3,D,H,W).
-
-<br>
-
-| Argument | Type | Default | Description |
-|----------|------|---------|-------------|
-| `-p`, <br> `--preop_scan` | `str` | **Required** | Path to the preoperative scan (`.nii` or `.nii.gz`). |
-| `-i`, <br> `--init_disp` | `str` | `None` | Path to the initial displacement field (`.h5`). If not provided, it will be generated by interpolating the provided keypoints. |
-| `-k`, <br> `--kpt_disps` | `str` | `None` | Path to the keypoint displacements file (`.csv` or `.txt`). Required if no initial displacement field is given. |
-| `-m`, <br> `--interp_mode` | `str` | `'linear'` | Interpolation mode used to generate the initial field (`tps` or `linear`). |
-| `-d`, <br> `--device` | `str` | `'cuda'` | Device to run the model on (`cuda` or `cpu`). |
-| `-o`, <br> `--output` | `str` | `"."` | Directory to save the output displacement field. |
-
-## Acknowledgements
-
-- The [UPENN-GBM](https://doi.org/10.7937/TCIA.709X-DN49) dataset provided the preoperative patient MRI scans and segmentations for our study.
-- The biomechanical framework by Yu *et al.* [[1]](https://doi.org/10.1002/cnm.3539), [[2]](https://doi.org/10.1016/j.compbiomed.2022.105271) was used to generate synthetic ground-truth brain deformations.
-- [SynthSeg](https://github.com/BBillot/SynthSeg) [[3]](https://doi.org/10.1016/j.media.2023.102789) was employed to segment the brain parenchyma and cerebrospinal fluid from the MRI scans.
-- The [3D SIFT-Rank](https://github.com/3dsift-rank/3DSIFT-Rank/tree/Appearance%2BGeometry) [[4]](https://doi.org/10.1016/j.neuroimage.2019.116208) algorithm was utilized to extract sparse anatomical keypoints from the preoperative images.
-- These publicly available implementations of the [Delaunay triangulation-based linear interpolation](https://github.com/SamuelJoutard/DrivingPointsPredictionMIR/blob/01e3dd8c4188e70a6113209335f2ecaf1ce0a75d/models.py#L802) and [thin plate spline interpolation](https://github.com/mattiaspaul/VoxelMorphPlusPlus/blob/0f8da77b4d5bb4df80d188188df9725013bb960b/src/utils_voxelmorph_plusplus.py#L271) algorithms were used as a baseline and to compute initial displacement fields.
-- Part of the code used for implementing the network architectures can be publicly found [here](https://github.com/alanqrwang/keymorph/tree/dcb799622b2b60877dad27e9705ae6408cdb491c/keymorph/unet3d).
-
-
-
-
-<<<<<<< HEAD
-
-
-
-
-
-
-
-
-=======
->>>>>>> 067c89c5
-
+# Deep Biomechanically-Guided Interpolation for Keypoint-Based Brain Shift Registration
+
+This repository provides the implementation for interpolating and predicting biomechanically-corrected displacement fields, as described in Section 2.4 of our paper: [Deep Biomechanically-Guided Interpolation for Keypoint-Based Brain Shift Registration](https://www.arxiv.org/abs/2508.13762).
+
+The code for the synthetic ground truth generation pipeline will be made available in a future release.
+
+\
+Accurate compensation of brain shift is critical for maintaining the reliability of neuronavigation during neurosurgery. This work proposes a novel deep learning framework that estimates dense, physically plausible brain deformations from sparse matched keypoints. We first generate a large dataset of synthetic brain deformations using biomechanical simulations. Then, a residual 3D U-Net is trained to refine standard interpolation estimates into biomechanically guided deformations. Experiments on a large set of simulated displacement fields demonstrate that our method significantly outperforms classical interpolators, reducing the mean square error while introducing negligible computational overhead at inference time.
+
+## Framework Overview
+The core of our method is a deep, biomechanically guided interpolator that refines an initial displacement field.
+
+The process to train the model was performed as follows:
+
+  1. **Synthetic Data Generation**: We generate a large dataset of realistic, synthetic brain deformations using biomechanical simulations based on the UPENN-GBM dataset. This simulates brain deformations caused by gravity and tissue resection.
+
+  2. **Keypoint Extraction**: Sparse matched keypoints are simulated. Keypoints are extracted from the preoperative MRI using 3D SIFT-Rank, and their corresponding displacement vectors are retrieved from the ground-truth synthetic deformation fields.
+
+  3. **Deep Interpolation**:
+
+        - An initial dense displacement field is created from the sparse keypoints using a standard interpolation method (e.g., Linear or Thin Plate Spline).
+
+        - A residual 3D U-Net takes the preoperative MRI and the initial displacement field as input.
+
+        - The network is trained to predict a residual displacement field, which refines the initial estimate to be more physically plausible and accurate.
+
+        - The model is trained with a voxel-wise error loss and a Jacobian-based regularization loss to encourage smooth deformations.
+
+![Overview of the proposed framework](assets/framework_pipeline.png)
+**Fig 1.** Overview of our training framework. The synthetic ground truth generation pipeline is depicted with green arrows. The pipeline depicted with blue arrows shows the interpolation of sparse matched keypoint displacements and correction to a biomechanically plausible dense displacement field with a 3D residual U-Net.
+
+## Citation
+
+If this work is useful to you, please consider citing the original paper!
+```
+@article{assis2025deep,
+  title={Deep Biomechanically-Guided Interpolation for Keypoint-Based Brain Shift Registration},
+  author={Assis, Tiago and Machado, Ines P and Zwick, Benjamin and Garcia, Nuno C and Dorent, Reuben},
+  journal={arXiv preprint arXiv:2508.13762},
+  year={2025}
+}
+```
+
+## Installation
+
+You can clone this repository using:
+```
+git clone https://github.com/tiago-assis/Deep-Biomechanical-Interpolator.git
+cd Deep-Biomechanical-Interpolator
+```
+
+## Requirements
+| | | |
+|----------|------|-|
+| Python 3.9+ | PyTorch | NumPy |
+| MONAI  | SimpleITK | scikit-learn |
+| SciPy | NiBabel | pynrrd |
+| natsort | tqdm | Matplotlib |
+
+PyTorch 2.7 with CUDA 12.4+ was tested on NVIDIA RTX 4080 16GB and NVIDIA A100 40/80GB.
+
+ \
+Install dependencies using:
+```
+pip install -r requirements.txt
+```
+
+## Training
+To reproduce the training done in this work, you will be required to download our custom dataset [NeuriPhy](https://zenodo.org/records/15381866) (TBD) that comprises: preoperative MRI data, brain and tumor segmentations, extracted keypoints, and biomechanically simulated deformation fields.
+
+\
+You can then set up the training configuration file and run the following script:
+```
+python train.py --configs /your/configs.json
+```
+
+The training script is highly modular, allowing the configuration of several aspects of the pipeline. The allowed arguments for configuring the `train.py` script are described in detail here -> ![assets/config_arguments.md](assets/config_arguments.md).
+
+## Inference with your own data!
+To run a pre-trained model, please download the weights in ![checkpoints](checkpoints/).
+
+\
+Three approaches can then be taken:
+
+**1.** You have access to an initial displacement field and want to run the model for **displacement field correction** only. This displacement must be in H5 or NPZ format.
+
+Example script:
+```
+python inference.py \
+  -p /path/to/preoperative/scan.nii.gz \
+  -i /path/to/initial/displacement/field.h5 \
+  -d cuda \
+  -o /path/to/output/directory
+```
+
+\
+**2.** You have access to matched keypoints and their respective sparse displacements and want the framework to (1) **interpolate** and then (2) predict a **corrected** dense displacement field.
+- A text file with keypoint coordinates and displacement vectors should be provided.
+  - The coordinates should be in voxel space.
+  - The file should follow the format: `x, y, z, disp_x, disp_y, disp_z`
+- Linear or thin plate spline interpolation modes should be chosen
+
+Example script:
+```
+python inference.py \
+  -p /path/to/preoperative/scan.nii.gz \
+  -k /path/to/keypoints/and/displacements.csv \
+  -m linear \
+  -d cuda \
+  -o /path/to/output/directory/
+```
+
+\
+**3.** You can directly **integrate the model into your code** as an interpolation step by importing the relevant classes (see [inference.py](https://github.com/tiago-assis/Deep-Biomechanical-Interpolator/blob/98ddf63f312ff566c580280626d2f248cba2faa9/inference.py#L106)) and feeding the model a concatenated (4,D,H,W) tensor, including the normalized preoperative ceT1 MRI (1,D,H,W) and initial displacement vector field (3,D,H,W).
+
+<br>
+
+| Argument | Type | Default | Description |
+|----------|------|---------|-------------|
+| `-p`, <br> `--preop_scan` | `str` | **Required** | Path to the preoperative scan (`.nii` or `.nii.gz`). |
+| `-i`, <br> `--init_disp` | `str` | `None` | Path to the initial displacement field (`.h5`). If not provided, it will be generated by interpolating the provided keypoints. |
+| `-k`, <br> `--kpt_disps` | `str` | `None` | Path to the keypoint displacements file (`.csv` or `.txt`). Required if no initial displacement field is given. |
+| `-m`, <br> `--interp_mode` | `str` | `'linear'` | Interpolation mode used to generate the initial field (`tps` or `linear`). |
+| `-d`, <br> `--device` | `str` | `'cuda'` | Device to run the model on (`cuda` or `cpu`). |
+| `-o`, <br> `--output` | `str` | `"."` | Directory to save the output displacement field. |
+
+## Acknowledgements
+
+- The [UPENN-GBM](https://doi.org/10.7937/TCIA.709X-DN49) dataset provided the preoperative patient MRI scans and segmentations for our study.
+- The biomechanical framework by Yu *et al.* [[1]](https://doi.org/10.1002/cnm.3539), [[2]](https://doi.org/10.1016/j.compbiomed.2022.105271) was used to generate synthetic ground-truth brain deformations.
+- [SynthSeg](https://github.com/BBillot/SynthSeg) [[3]](https://doi.org/10.1016/j.media.2023.102789) was employed to segment the brain parenchyma and cerebrospinal fluid from the MRI scans.
+- The [3D SIFT-Rank](https://github.com/3dsift-rank/3DSIFT-Rank/tree/Appearance%2BGeometry) [[4]](https://doi.org/10.1016/j.neuroimage.2019.116208) algorithm was utilized to extract sparse anatomical keypoints from the preoperative images.
+- These publicly available implementations of the [Delaunay triangulation-based linear interpolation](https://github.com/SamuelJoutard/DrivingPointsPredictionMIR/blob/01e3dd8c4188e70a6113209335f2ecaf1ce0a75d/models.py#L802) and [thin plate spline interpolation](https://github.com/mattiaspaul/VoxelMorphPlusPlus/blob/0f8da77b4d5bb4df80d188188df9725013bb960b/src/utils_voxelmorph_plusplus.py#L271) algorithms were used as a baseline and to compute initial displacement fields.
+- Part of the code used for implementing the network architectures can be publicly found [here](https://github.com/alanqrwang/keymorph/tree/dcb799622b2b60877dad27e9705ae6408cdb491c/keymorph/unet3d).
+
+
+
+
+